
const documentService = require('../services/document-service');
<<<<<<< HEAD
const express = require('express');
const router = express.Router();

=======
const notificationService = require('../services/notification-service');
>>>>>>> 80962484

class DocumentController {

  async getAllDocuments(req, res) {
    try {
      const userId = req.userId; // Get the user ID from the request object (set by JWT middleware)
      const documents = await documentService.getAllDocuments(userId);
      res.json(documents);
    } catch (err) {
      console.error(err);
      res.status(500).json({ message: 'Erreur lors de la récupération des documents' });
    }
  }

  async getDocumentById(req, res) {
    try {
      const documentId = req.params.id;
      const userId = req.userId;
      const document = await documentService.getDocumentById(documentId, userId);
      res.json(document);
    } catch (err) {
      console.error(err);
      if (err.message.includes('not found') || err.message.includes('permission')) {
        return res.status(403).json({ message: err.message });
      }
      res.status(500).json({ message: 'Erreur lors de la récupération du document' });
    }
  }

  async addDocument(req, res) {
    try {
<<<<<<< HEAD
      const { title, content } = req.body;
      const file = req.file;
      console.log(req);
      const userId = req.userId; // Get the user ID from the request object (set by JWT middleware)
      const newDocument = await documentService.addDocument
      ({ title, content, userId , filePath: file ? file.path : null});
=======
      const { title, content, parentFolderId, isFolder } = req.body;
      const userId = req.userId;
      const newDocument = await documentService.addDocument({
        title,
        content,
        parentFolderId,
        isFolder,
        userId
      });
>>>>>>> 80962484
      res.status(201).json(newDocument);
    } catch (err) {
      console.error(err);
      res.status(500).json({ message: 'Erreur lors de l\'ajout du document' });
    }
  }

  async updateDocument(req, res) {
    try {
      const documentId = req.params.id;
      const userId = req.userId;
      const { title, content } = req.body;

      const updatedDocument = await documentService.updateDocument(documentId, { title, content }, userId);
      res.json(updatedDocument);
    } catch (err) {
      console.error(err);
      if (err.message.includes('not found') || err.message.includes('permission')) {
        return res.status(403).json({ message: err.message });
      }
      res.status(500).json({ message: 'Erreur lors de la mise à jour du document' });
    }
  }

  async deleteDocument(req, res) {
    try {
      const documentId = req.params.id;
      const userId = req.userId;
      await documentService.deleteDocument(documentId, userId);
      res.json({ message: `Document avec l'id ${documentId} a été supprimé` });
    } catch (err) {
      console.error(err);
      if (err.message.includes('not found') || err.message.includes('permission')) {
        return res.status(403).json({ message: err.message });
      }
      res.status(500).json({ message: 'Erreur lors de la suppression du document' });
    }
  }

  async inviteUserToDocument(req, res) {
    try {
      const documentId = req.params.id;
      const { invitedUserId, permissionLevel } = req.body;
      const invitingUserId = req.userId;

      if (!invitedUserId) {
        return res.status(400).json({ message: 'ID de l\'utilisateur invité manquant' });
      }

      const invitation = await documentService.inviteUserToDocument(
        documentId,
        invitedUserId,
        invitingUserId,
        permissionLevel || 'read'
      );

      // Créer une notification pour l'utilisateur invité
      const document = await documentService.getDocumentById(documentId, invitingUserId);
      await notificationService.createDocumentInviteNotification(
        invitedUserId,
        parseInt(documentId),
        invitingUserId,
        document.title,
        permissionLevel || 'read'
      );

      res.status(201).json(invitation);
    } catch (err) {
      console.error(err);
      if (err.message.includes('not found') || err.message.includes('permission')) {
        return res.status(403).json({ message: err.message });
      }
      res.status(500).json({ message: 'Erreur lors de l\'invitation de l\'utilisateur' });
    }
  }

  async getDocumentCollaborators(req, res) {
    try {
      const documentId = req.params.id;
      const userId = req.userId;

      const collaborators = await documentService.getDocumentCollaborators(documentId, userId);
      res.json(collaborators);
    } catch (err) {
      console.error(err);
      if (err.message.includes('not found') || err.message.includes('permission')) {
        return res.status(403).json({ message: err.message });
      }
      res.status(500).json({ message: 'Erreur lors de la récupération des collaborateurs' });
    }
  }

  async removeCollaborator(req, res) {
    try {
      const documentId = req.params.id;
      const collaboratorId = req.params.collaboratorId;
      const userId = req.userId;

      await documentService.removeCollaborator(documentId, collaboratorId, userId);
      res.json({ message: 'Collaborateur retiré avec succès' });
    } catch (err) {
      console.error(err);
      if (err.message.includes('not found') || err.message.includes('permission')) {
        return res.status(403).json({ message: err.message });
      }
      res.status(500).json({ message: 'Erreur lors du retrait du collaborateur' });
    }
  }
}

module.exports = new DocumentController();<|MERGE_RESOLUTION|>--- conflicted
+++ resolved
@@ -1,12 +1,6 @@
 
 const documentService = require('../services/document-service');
-<<<<<<< HEAD
-const express = require('express');
-const router = express.Router();
-
-=======
 const notificationService = require('../services/notification-service');
->>>>>>> 80962484
 
 class DocumentController {
 
@@ -38,14 +32,6 @@
 
   async addDocument(req, res) {
     try {
-<<<<<<< HEAD
-      const { title, content } = req.body;
-      const file = req.file;
-      console.log(req);
-      const userId = req.userId; // Get the user ID from the request object (set by JWT middleware)
-      const newDocument = await documentService.addDocument
-      ({ title, content, userId , filePath: file ? file.path : null});
-=======
       const { title, content, parentFolderId, isFolder } = req.body;
       const userId = req.userId;
       const newDocument = await documentService.addDocument({
@@ -55,7 +41,6 @@
         isFolder,
         userId
       });
->>>>>>> 80962484
       res.status(201).json(newDocument);
     } catch (err) {
       console.error(err);
